#! /usr/bin/env python
#
# LLROptimizerAnalysis.py
#
# Runs the LLR optimizer-based LLR analysis
#
# author: Tim Arlen - tca3@psu.edu
#         Sebatian Boeser - sboeser@uni-mainz.de
#
# date:   02-July-2014
#
# revision: 07-May-2015
# Re-wrote how the alternative hierarchy (null hypothesis) is handled.
# Rather than assuming the alternative hypothesis best fit of the
# oscillation parameters is unchanged,  we allow the asimov data set to
# find the best fit null hypothesis to be changed.
#

import numpy as np
from copy import deepcopy
from argparse import ArgumentParser, ArgumentDefaultsHelpFormatter

from pisa.analysis.llr.LLHAnalysis import find_opt_scipy, find_alt_hierarchy_fit
from pisa.analysis.stats.LLHStatistics import get_random_map
from pisa.analysis.stats.Maps import get_pseudo_data_fmap, get_seed, get_asimov_fmap
from pisa.analysis.TemplateMaker import TemplateMaker
from pisa.utils.log import logging, tprofile, physics, set_verbosity
from pisa.utils.jsons import from_json,to_json
from pisa.utils.params import get_values, select_hierarchy, fix_all_params, fix_non_atm_params
from pisa.utils.utils import Timer

def check_scipy_version(minimizer_settings):
    #Workaround for old scipy versions
    import scipy
    if scipy.__version__ < '0.12.0':
        logging.warn('Detected scipy version %s < 0.12.0'%scipy.__version__)
        if 'maxiter' in minimizer_settings:
            logging.warn('Optimizer settings for \"maxiter\" will be ignored')
            minimizer_settings.pop('maxiter')
    return

def getAsimovData(template_maker, params, data_normal):
    """
    Generates the asimov data set (expected counts distribution) at
    parameters assuming hierarchy of data_normal

    \Params:
      * template_maker - instance of class TemplateMaker service.
      * params - parameters with values, fixed, range, etc. of systematics
      * data_normal - bool for Mass hierarchy being Normal (True)
        or inverted (False)
    """

    fiducial_param_vals = get_values(select_hierarchy(
        params, normal_hierarchy=data_normal))
    return get_asimov_fmap(
        template_maker=template_maker,
        fiducial_params=fiducial_param_vals,
        channel=fiducial_param_vals['channel'])


def getAltHierarchyBestFit(asimov_data, template_maker, params, minimizer_settings,
                           hypo_normal, check_octant):
    """
    Finds the best fit value of alternative hierarchy to that which
    was used to produce the asimov data set.

    \Params:
      * asimov_data - array of values of asimov data set (float)
      * template_maker - instance of class TemplateMaker service.
      * params - parameters with values, fixed, range, etc. of systematics
      * minimizer_settings - used with bfgs_b minimizer
      * hypo_normal - bool for Mass hierarchy being Normal (True)
        or inverted (False)
      * check_octant - bool to check the opposite octant for a solution
        to the minimization of the LLH.
    """

    llh_data = find_alt_hierarchy_fit(
        asimov_data, template_maker, params, hypo_normal,
        minimizer_settings, only_atm_params=True, check_octant=check_octant)

    alt_params = get_values(select_hierarchy(params, normal_hierarchy=hypo_normal))
    for key in llh_data.keys():
        if key == 'llh': continue
        alt_params[key] = llh_data[key][-1]

    return alt_params, llh_data


def get_llh_hypothesis(
        data_tag, asimov_data, ntrials, template_maker, template_params,
        minimizer_settings, save_steps, check_octant):
    """
    Runs the llh fitter ntrials number of times, pulling pseudo data sets from
    asimov_data.

    \Params:
      * data_tag - hierarchy type running for assumed true.
      * asimov_data - asimov (unfluctuated) data from which to generate poisson
        fluctuated pseudo data
      * ntrials - number of trials to run for each hierarchy hypothesis
      * template_maker - instance of TemplateMaker class, from which to fit pseudo
        data to
      * template_params - dictionary of parameters at which to test the pseudo
        data and find the best match llh
      * minimizer_settings - settings for bfgs minimizer in llh fit
      * save_steps - flag to save the optimizer steps
      * check_octant - boolean to check both octants of theta23

    \returns - trials list that holds the dictionaries of llh results.
    """

    trials = []
    for itrial in xrange(1,ntrials+1):
        results = {} # one trial of results

        tprofile.info("start trial %d"%itrial)
        logging.info(">"*10 + "Running trial: %05d"%itrial + "<"*10)

        results['seed'] = get_seed()
        logging.info("  RNG seed: %ld"%results['seed'])
        # Get random map generated from asimov data (or from data_tag).
        fmap = get_random_map(asimov_data, seed=results['seed'])

        for hypo_tag, hypo_normal in [('hypo_NMH',True),('hypo_IMH',False)]:

            physics.info(
                "Finding best fit for %s under %s assumption"%(data_tag,hypo_tag))
            with Timer() as t:
                llh_data = find_max_llh_bfgs(
                    fmap, template_maker, template_params,
                    minimizer_settings, save_steps,
                    normal_hierarchy=hypo_normal, check_octant=check_octant)
            tprofile.info("==> elapsed time for optimizer: %s sec"%t.secs)

            # Store the LLH data
            results[hypo_tag] = llh_data

        trials += [results]
        tprofile.info("stop trial %d"%itrial)

    return trials

parser = ArgumentParser(
    description='''Runs the LLR optimizer-based analysis varying a number of systematic
    parameters defined in settings input .json file and saves the likelihood values for
    a combination of hierarchies. Standard output will provide 8 LLH values per trial-
    4 LLH values for hypothesized Normal, and 4 LLH values for hypothesized Inverted.
    If run in --no_alt_fit mode, 4 LLH values per trial are produced.''',
    formatter_class=ArgumentDefaultsHelpFormatter)
parser.add_argument('-t','--template_settings',type=str,
                    metavar='JSONFILE', required = True,
                    help='''Settings related to the template generation & systematics''')
parser.add_argument('-m','--minimizer_settings',type=str,
                    metavar='JSONFILE', required = True,
                    help='''Settings related to the optimizer used in the LLR
                    analysis.''')
parser.add_argument('-n','--ntrials',type=int, default = 1,
                    help="Number of trials to run")
parser.add_argument('--gpu_id',type=int,default=None,
                    help="GPU ID if available.")
parser.add_argument('-s','--save-steps',action='store_true',default=False,
                    dest='save_steps',
                    help="Save all steps the optimizer takes.")
parser.add_argument('--no_alt_fit',action='store_true',default=False,
                    help='''Does not fit for the oscillation parameters that best match
                    the alternative hierarchy hypothesis, but instead uses the fiducial
                    values of the alternative hierarchy to produce the LLR distribution.
                    (Not recommended for values of theta23 close to maximal).''')
parser.add_argument('--single_octant',action='store_true',default=False,
                    help='''Checks opposite octant for a minimum llh solution.
                    Especially important for theta23 close to maximal.''')
parser.add_argument('-o','--outfile',type=str,default='llh_data.json',metavar='JSONFILE',
                    help="Output filename.")
parser.add_argument('-v', '--verbose', action='count', default=None,
                    help='set verbosity level')
args = parser.parse_args()

set_verbosity(args.verbose)

# Read in the settings
template_settings = from_json(args.template_settings)
minimizer_settings  = from_json(args.minimizer_settings)

# Change this throughout code later?
check_octant = not args.single_octant
check_scipy_version(minimizer_settings)

if args.gpu_id is not None:
    template_settings['params']['gpu_id'] = {}
    template_settings['params']['gpu_id']['value'] = args.gpu_id
    template_settings['params']['gpu_id']['fixed'] = True

template_maker = TemplateMaker(get_values(template_settings['params']),
                               **template_settings['binning'])

# Assemble output dict
output = {'template_settings' : template_settings,
          'minimizer_settings' : minimizer_settings}

for data_tag, data_normal in [('true_NMH',True),('true_IMH',False)]:
    tprofile.info("Assuming: %s"%data_tag)

    output[data_tag] = {"true_h_fiducial": {}}

    # Always do the true hierarchy fiducial LLR distribution:
    true_h_fiducial = {}

    # Get Asimov data set for assuming true: data_tag
    asimov_data = getAsimovData(
        template_maker, template_settings['params'], data_normal)

    trials = get_llh_hypothesis(
        data_tag, asimov_data, args.ntrials, template_maker,
        template_settings["params"], minimizer_settings,
        args.save_steps, check_octant)

    output[data_tag]["true_h_fiducial"] = trials

    # If we do not run the alt_fit, then we simply continue in the for
    # loop and the LLR distributions will be interpreted as the
    # ability to discriminate between hierarchies, without fitting for
    # the false hierarchy parameters that match best to the True
    # hierarchy fiducial model.

    if not args.no_alt_fit:
        logging.info("Running false hierarchy best fit...")
        output[data_tag]["false_h_best_fit"] = {}

        false_h_params = fix_non_atm_params(template_settings['params'])
        false_h_settings, llh_data = getAltHierarchyBestFit(
            asimov_data, template_maker, false_h_params, minimizer_settings,
            (not data_normal), check_octant)

        asimov_data_null = get_asimov_fmap(
            template_maker=template_maker,
            fiducial_params=false_h_settings,
            channel=false_h_settings['channel'])

<<<<<<< HEAD
        for hypo_tag, hypo_normal in [('hypo_NMH',True),('hypo_IMH',False)]:

            physics.info(
                "Finding best fit for %s under %s assumption"%(data_tag,hypo_tag))
            with Timer() as t:
                llh_data = find_opt_scipy(
                    fmap, template_maker, template_settings['params'],
                    minimizer_settings, args.save_steps,
                    normal_hierarchy=hypo_normal, check_octant=check_octant)
            tprofile.info("==> elapsed time for optimizer: %s sec"%t.secs)

            # Store the LLH data
            results[hypo_tag] = llh_data
=======
        # Store all data tag related inputs:
        output[data_tag]['false_h_best_fit']['false_h_settings'] = false_h_settings
        output[data_tag]['false_h_best_fit']['llh_null'] = llh_data
>>>>>>> ac7a169a

        trials = get_llh_hypothesis(
            data_tag, asimov_data_null, args.ntrials, template_maker,
            template_settings["params"], minimizer_settings,
            args.save_steps, check_octant)

        output[data_tag]["false_h_best_fit"] = trials

to_json(output,args.outfile)<|MERGE_RESOLUTION|>--- conflicted
+++ resolved
@@ -128,7 +128,7 @@
             physics.info(
                 "Finding best fit for %s under %s assumption"%(data_tag,hypo_tag))
             with Timer() as t:
-                llh_data = find_max_llh_bfgs(
+                llh_data = find_opt_scipy(
                     fmap, template_maker, template_params,
                     minimizer_settings, save_steps,
                     normal_hierarchy=hypo_normal, check_octant=check_octant)
@@ -237,26 +237,10 @@
             template_maker=template_maker,
             fiducial_params=false_h_settings,
             channel=false_h_settings['channel'])
-
-<<<<<<< HEAD
-        for hypo_tag, hypo_normal in [('hypo_NMH',True),('hypo_IMH',False)]:
-
-            physics.info(
-                "Finding best fit for %s under %s assumption"%(data_tag,hypo_tag))
-            with Timer() as t:
-                llh_data = find_opt_scipy(
-                    fmap, template_maker, template_settings['params'],
-                    minimizer_settings, args.save_steps,
-                    normal_hierarchy=hypo_normal, check_octant=check_octant)
-            tprofile.info("==> elapsed time for optimizer: %s sec"%t.secs)
-
-            # Store the LLH data
-            results[hypo_tag] = llh_data
-=======
+        
         # Store all data tag related inputs:
         output[data_tag]['false_h_best_fit']['false_h_settings'] = false_h_settings
         output[data_tag]['false_h_best_fit']['llh_null'] = llh_data
->>>>>>> ac7a169a
 
         trials = get_llh_hypothesis(
             data_tag, asimov_data_null, args.ntrials, template_maker,
