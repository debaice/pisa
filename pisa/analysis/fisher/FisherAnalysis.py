--- conflicted
+++ resolved
@@ -30,7 +30,6 @@
 from pisa.analysis.fisher.Fisher import FisherMatrix
 
 
-<<<<<<< HEAD
 def calculate_pulls(fisher, fid_maps_truth, fid_maps_hypo, gradient_maps, true_normal, hypo_normal):
   truth = 'data_NMH' if true_normal else 'data_IMH'
   hypo = 'hypo_NMH' if hypo_normal else 'hypo_IMH'
@@ -75,14 +74,6 @@
 def get_fisher_matrices(template_settings, grid_settings=None, minimizer_settings=None, separate_fit=False, true_nmh=False, true_imh=True,
 			hypo_nmh=True, hypo_imh=False, take_finite_diffs=False, return_pulls=False, dump_all_stages=False, save_templates=False, outdir=None,
 			hypo_settings=None, template_maker=None):
-#def get_fisher_matrices(template_settings, grid_settings, IMH=True, NMH=False,
-#                        dump_all_stages=False, save_templates=False,
-#                        outdir=None):
-=======
-def get_fisher_matrices(template_settings, grid_settings, IMH=True, NMH=False,
-                        dump_all_stages=False, save_templates=False,
-                        outdir=None):
->>>>>>> 0050d6d9
   '''
   Main function that runs the Fisher analysis for the chosen true - assumed hierarchy combinations.
 
@@ -204,14 +195,9 @@
     pmaps = { truth: { hypo: { chan: {} for chan in chans } for hypo, hypo_normal in hypos} for truth, true_normal in chosen_data }
     gradient_maps = { truth: { hypo: { chan: {} for chan in chans } for hypo, hypo_normal in hypos} for truth, true_normal in chosen_data }
     pulls = { truth: { hypo: { } for hypo, hypo_normal in hypos} for truth, true_normal in chosen_data }
+
     # Get a template maker with the settings used to initialize
-<<<<<<< HEAD
     template_maker = TemplateMaker(get_values(orig_params),**bins) if template_maker is None else template_maker
-=======
-    template_maker = TemplateMaker(get_values(params),**bins)
-
-    tprofile.info("stop initializing\n")
->>>>>>> 0050d6d9
 
     tprofile.info("stop initializing\n")
 
@@ -236,7 +222,6 @@
                                                return_stages=dump_all_stages)
       tprofile.info("==> elapsed time for template: %s sec"%t.secs)
 
-<<<<<<< HEAD
       fiducial_maps[truth] = fid_maps[4] if dump_all_stages else fid_maps
       # The fiducial model for the Fisher matrix depends on the channel considered
       fisher_eval_params = {c: {} for c in chans}
@@ -376,79 +361,6 @@
       to_json(gradient_maps, os.path.join(store_dir, "gmaps.json"))
 
     return fisher, pulls
-=======
-      fiducial_maps[hierarchy] = fid_maps[4] if dump_all_stages else fid_maps
-
-      # save fiducial map(s)
-      # all stages
-      if dump_all_stages:
-        stage_names = ("0_unoscillated_flux","1_oscillated_flux","2_oscillated_counts","3_reco","4_pid")
-        stage_maps = {}
-        for stage in xrange(0,len(fid_maps)):
-          stage_maps[stage_names[stage]] = fid_maps[stage]
-        logging.info("Writing fiducial maps (all stages) for %s to %s."%(hierarchy,outdir))
-        to_json(stage_maps,os.path.join(outdir,"fid_map_"+hierarchy+".json"))
-      # only the final stage
-      elif save_templates:
-        logging.info("Writing fiducial map (final stage) for %s to %s."%(hierarchy,outdir))
-        to_json(fiducial_maps[hierarchy],os.path.join(outdir,"fid_map_"+hierarchy+".json"))
-
-    # Get_gradients and get_hierarchy_gradients will both (temporarily)
-    # store the templates used to generate the gradient maps
-    store_dir = outdir if save_templates else tempfile.gettempdir()
-
-    # Calculate Fisher matrices for the user-defined cases (NHM true and/or IMH true)
-    for data_tag, data_normal in chosen_data:
-
-      logging.info("Running Fisher analysis for %s."%(data_tag))
-
-      # The fiducial params are selected from the hierarchy case that does NOT match
-      # the data, as we are varying from this model to find the 'best fit'
-      fiducial_params = select_hierarchy(params,not data_normal)
-
-      # Get the free parameters (i.e. those for which the gradients should be calculated)
-      free_params = select_hierarchy(get_free_params(params),not data_normal)
-      gradient_maps = {}
-      for param in free_params.keys():
-        # Special treatment for the hierarchy parameter
-        if param=='hierarchy':
-          gradient_maps[param] = get_hierarchy_gradients(
-              data_tag=data_tag,
-              fiducial_maps=fiducial_maps,
-              fiducial_params=fiducial_params,
-              grid_settings=grid_settings,
-              store_dir=store_dir
-          )
-        else:
-          gradient_maps[param] = get_gradients(
-              data_tag=data_tag,
-              param=param,
-              template_maker=template_maker,
-              fiducial_params=fiducial_params,
-              grid_settings=grid_settings,
-              store_dir=store_dir
-          )
-
-      logging.info("Building Fisher matrix for %s."%(data_tag))
-
-      # Build Fisher matrices for the given hierarchy
-      fisher[data_tag] = build_fisher_matrix(
-          gradient_maps=gradient_maps,
-          fiducial_map=fiducial_maps['IMH'] if data_normal else fiducial_maps['NMH'],
-          template_settings=fiducial_params
-      )
-
-      # If Fisher matrices exist for both channels, add the matrices to obtain
-      # the combined one.
-      if len(fisher[data_tag].keys()) > 1:
-        fisher[data_tag]['comb'] = FisherMatrix(
-            matrix=np.array([f.matrix for f in fisher[data_tag].itervalues()]).sum(axis=0),
-            parameters=gradient_maps.keys(),  #order is important here!
-            best_fits=[fiducial_params[par]['value'] for par in gradient_maps.keys()],
-            priors=[Prior.from_param(fiducial_params[par]) for par in gradient_maps.keys()],
-        )
-    return fisher
->>>>>>> 0050d6d9
 
   else:
     logging.info("Nothing to be done.")
@@ -456,7 +368,6 @@
 
 
 if __name__ == '__main__':
-<<<<<<< HEAD
   parser = ArgumentParser(description='''Runs the Fisher analysis method by varying a number of systematic parameters
                         defined in a settings.json file, taking the number of test points from a grid_settings.json file,
                         and saves the Fisher matrices for the selected true-hypo hierarchy combinations. If desired,
@@ -561,94 +472,4 @@
 	  outfile = args.outdir+'_'+fisher_basename+'_%s.json'%chan
           logging.info("%s, %s: writing Fisher matrix for channel %s to %s"%(truth, hypo, chan, outfile))
         # Save matrix for each truth - hypo - channel combination in a separate file
-        fisher_matrices[truth][hypo][chan].saveFile(outfile)
-=======
-    parser = ArgumentParser(
-        description='''Runs the Fisher analysis method by varying a number of systematic parameters
-          defined in a settings.json file, taking the number of test points from a grid_settings.json file, and saves the
-         Fisher matrices for the desired hierarchy.''',
-        formatter_class=ArgumentDefaultsHelpFormatter
-    )
-    parser.add_argument(
-        '-t', '--template_settings',
-        type=str, metavar='JSONFILE', required=True,
-        help='Settings related to template generation and systematics.'
-    )
-    parser.add_argument(
-        '-g', '--grid_settings',
-        type=str, metavar='JSONFILE', required=True,
-        help="Settings for the grid on which the gradients are "
-             "calculated (number of test points for each parameter)."
-    )
-    parser.add_argument(
-        '-nh', '--normal-truth',
-        action='store_true', default=False, dest='normal_truth',
-        help='Compute Fisher matrix for true normal hierarchy.'
-    )
-    parser.add_argument(
-        '-ih', '--inverted-truth',
-        action='store_true', default=False, dest='inverted_truth',
-        help='Compute Fisher matrix for true inverted hierarchy.'
-    )
-    parser.add_argument(
-        '-d', '--dump-all-stages',
-        action='store_true', dest='dump_all_stages', default=False,
-        help="Store histograms at all simulation stages for fiducial model in "
-             "normal and inverted hierarchy."
-    )
-  
-    sselect = parser.add_mutually_exclusive_group(required=False)
-  
-    sselect.add_argument(
-        '-s', '--save-templates',
-        action='store_true', default=True, dest='save_templates',
-        help="Save all the templates used to obtain the gradients."
-    )
-    sselect.add_argument(
-        '-n', '--no-save-templates',
-        action='store_false', default=False, dest='save_templates',
-        help="Do not save the templates for the different test points."
-    )
-    parser.add_argument(
-        '-o', '--outdir',
-        type=str, default=os.getcwd(), metavar='DIR',
-        help="Output directory"
-    )
-    parser.add_argument(
-        '-v', '--verbose',
-        action='count', default=None,
-        help='set verbosity level'
-    )
-    args = parser.parse_args()
-  
-    # Set verbosity level
-    set_verbosity(args.verbose)
-  
-    # Read the template settings
-    template_settings = from_json(args.template_settings)
-  
-    # This file only contains the number of test points for each parameter (and
-    # perhaps eventually a non-linearity criterion)
-    grid_settings  = from_json(args.grid_settings)
-  
-    # Get the Fisher matrices for the desired hierarchy and fiducial settings
-    fisher_matrices = get_fisher_matrices(template_settings=template_settings,
-                                          grid_settings=grid_settings,
-                                          IMH=args.inverted_truth,
-                                          NMH=args.normal_truth,
-                                          dump_all_stages=args.dump_all_stages,
-                                          save_templates=args.save_templates,
-                                          outdir=args.outdir)
-  
-    # Fisher matrices are saved in any case
-    for data_tag in fisher_matrices:
-        fisher_basename = 'fisher_data_%s'%data_tag
-        for chan in fisher_matrices[data_tag]:
-            if chan == 'comb':
-                outfile = os.path.join(args.outdir,fisher_basename+'.json')
-                logging.info("%s: writing combined Fisher matrix to %s"%(data_tag,outfile))
-            else:
-                outfile = os.path.join(args.outdir,fisher_basename+'_%s.json'%chan)
-                logging.info("%s: writing Fisher matrix for channel %s to %s"%(data_tag,chan,outfile))
-            fisher_matrices[data_tag][chan].saveFile(outfile)
->>>>>>> 0050d6d9
+        fisher_matrices[truth][hypo][chan].saveFile(outfile)