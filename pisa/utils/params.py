#
# params.py
#
# Functions for accessing and formatting parameters taken from .json
# template settings file for analysis.
#
# author: Timothy C. Arlen
#         tca3@psu.edu
#
# date:   16 October 2014
#


import re
import scipy as sp
import numpy as np
import copy
from pisa.utils.log import logging

class Prior(object):
    def __init__(self, **kwargs):
        self.constructor_args = copy.deepcopy(kwargs)
        if not kwargs.has_key('kind'):
            raise TypeError(str(self.__class__) + ' __init__ requires `kind` kwarg to be specified')
        kind = kwargs.pop('kind')
        # Dispatch the correct initialization method
        if kind.lower() in ['none', 'uniform'] or kind is None:
            self.__init_uniform(**kwargs)
        elif kind.lower() == 'gaussian':
            self.__init_gaussian(**kwargs)
        elif kind.lower() == 'linterp':
            self.__init_linterp(**kwargs)
        elif kind.lower() == 'spline':
            self.__init_spline(**kwargs)
        else:
            raise TypeError('Unknown Prior kind `' + str(kind) + '`')

    @classmethod
    def from_param(cls, param):
        """Factory method for generating a Prior object from a param dict."""

        if not isinstance(param, dict):
            raise TypeError("`from_param` factory method can only instantiate a Prior object from a param dict")

        # If param has no 'prior', do not create a Prior object
        # NOTE: This is probably a poor design decision, but maintains a more
        # "sparse" config file; probably should change in future.
        if 'prior' not in param:
            return None

        prior = param['prior']

        # Old-style prior specs that translate to a uniform prior
        if prior is None or (isinstance(prior, str) and prior.lower() == 'none'):
            return cls(kind='uniform')

        # Old-style prior spec that translates to a gaussian prior
        elif isinstance(prior, (int, float)):
            fiducial = param['value']
            sigma = prior
            return cls(kind='gaussian', fiducial=fiducial, sigma=sigma)

        # New-style prior is a dictionary
        elif isinstance(prior, dict):
            return cls(**prior)

        else:
            raise TypeError("Uninterpretable param dict 'prior': " + str(prior))

    def __str__(self):
        return self._str(self)

    def __repr__(self):
        return '<' + str(self.__class__) + ' ' + self.__str__() + '>'

    def build_dict(self, node_dict=None):
        if node_dict is None:
            node_dict = {}
        node_dict['prior'] = self.constructor_args
        return node_dict

    def __init_uniform(self):
        self.kind = 'uniform'
        self.llh = lambda x: 0.*x
<<<<<<< HEAD
	self.chi2 = lambda x: 0.*x
=======
        self.chi2 = lambda x: 0.*x
>>>>>>> 38cf3903
        self.valid_range = [-np.inf, np.inf]
        self.max_at = np.nan
        self.max_at_str = "no maximum"
        self._str = lambda s: "uniform prior"

    def __init_gaussian(self, fiducial, sigma):
        self.kind = 'gaussian'
        self.fiducial = fiducial
        self.sigma = sigma
        self.llh = lambda x: -(x-self.fiducial)**2 / (2*self.sigma**2)
        self.chi2 = lambda x: (x-self.fiducial)**2 / (self.sigma**2)
        self.valid_range = [-np.inf, np.inf]
        self.max_at = self.fiducial
        self.max_at_str = format(self.max_at, '6.4f')
        self._str = lambda s: "gaussian prior: sigma=%6.4f, max at %6.4f" % (self.sigma, self.fiducial)

    def __init_linterp(self, x, y):
        self.kind = 'linterp'
        self.x = np.array(x)
        self.y = np.array(y)
        self.interp = sp.interpolate.interp1d(self.x, self.y, kind='linear',
                                              copy=True, bounds_error=True)
        self.llh = lambda x_new: self.interp(x_new)
        self.valid_range = [min(self.x), max(self.x)]
        self.max_at = self.x[self.y == np.max(self.y)]
        self.max_at_str = ", ".join([format(v, '6.4f') for v in self.max_at])
        self._str = lambda s: "linearly-interpolated prior: valid in [%6.4f, %6.4f], max at %s" % (self.valid_range[0], self.valid_range[1], self.max_at_str)

    def __init_spline(self, knots, coeffs, deg):
        self.kind = 'spline'
        self.knots = knots
        self.coeffs = coeffs
        self.deg = deg
        self.llh = lambda x: sp.interpolate.splev(x, tck=(knots, coeffs, deg), ext=2)
        self.valid_range = [np.min(knots), np.max(knots)]
        self.max_at = sp.optimize.fminbound(
            func=lambda x,a: -sp.interpolate.splev(x,a),
            x1=self.valid_range[0],
            x2=self.valid_range[1],
            args=((self.knots, self.coeffs, self.deg),)
        )
        self.max_at_str = format(self.max_at, '6.4f')
        self._str = lambda s: "spline prior: deg %d, valid in [%6.4f, %6.4f], max at %s" % (self.deg, self.valid_range[0], self.valid_range[1], self.max_at_str)

    def check_range(self, x_range):
        return min(x_range) >= self.valid_range[0] and max(x_range) <= self.valid_range[1]


def get_values(params):
    """
    Takes the params dict which is of the form:
      {'param1': {
        'value': val,
        'fixed': bool
       },
       'param2': {...},...
      }
    and returns a dictionary of names/values as:
      {'param1': val,
       'param2': val,...
      }
    """
    return { key: param['value'] for key, param in sorted(params.items()) }


def select_hierarchy(params, normal_hierarchy):
    """
    Corrects for a key in params being defined for both 'nh' and 'ih',
    and returns a modified dict with one value for the given hierarchy.
    """

    if not isinstance(normal_hierarchy, bool):
        raise ValueError('Hierarchy selection must be boolean value')

    newparams = {}
    for key, value in params.items():
        if key.endswith('_nh'):
            #Don't use if doesn't match request
            if not normal_hierarchy: continue
            #Use simplified key
            key = key.rsplit('_',1)[0]
        if key.endswith('_ih'):
            if normal_hierarchy: continue
            key = key.rsplit('_',1)[0]

        newparams[key] = value

    return newparams


def get_fixed_params(params):
    """
    Finds all fixed parameters in params dict and returns them in a
    new dictionary.
    """

    return { key: value for key, value in params.items() if value['fixed']}


def get_free_params(params):
    """
    Finds all free parameters in params dict and returns them in a new
    dictionary.
    """

    return { key: value for key, value in params.items() if not value['fixed']}

def get_param_values(params):
    """
    Returns a list of parameter values
    """
    return [ val['value'] for key,val in sorted(params.items()) ]


def get_param_scales(params):
    """
    Returns a list of parameter scales
    """
    return [ val['scale'] for key,val in sorted(params.items()) ]


def get_param_bounds(params):
    """
    Returns a list of parameter bounds where elements are (min,max) pairs
    """
    return [ val['range'] for key,val in sorted(params.items()) ]


def get_param_priors(params):
    """
    Returns a list of Prior objects, one for each param.
    """
    priors = []
    for pname,param in sorted(params.items()):
        try:
            prior = Prior(**param['prior'])
        except TypeError:
            logging.error("  Check template settings format, "
                          "may have old-style priors")
            raise
        priors.append(prior)
    return priors


def get_atm_params(params):
    """
    Returns dictionary of just the atmospheric parameters
    """
    atm_params = ['deltam31','theta23']
    return { key: value for key, value in params.items()
             for p in atm_params if p in key }


def fix_osc_params(params):
    """
    Returns dict identical to params dict but with all oscillation
    parameters set to "fixed"=True
    """
    new_params = {}
    # or initialize with new copy by dict(params)
    osc_params = ['deltam31', 'deltam21', 'theta23', 'theta13', 'theta12',
                  'deltacp']
    for key,value in params.items():
        new_params[key] = value.copy()
        for okey in osc_params:
            if okey in key:
                new_params[key]['fixed'] = True
    return new_params


def fix_atm_params(params):
    """
    Returns dict identical to params dict but with all atmospheric
    oscillation parameters fixed.
    """
    new_params = {}
    # or initialize with new copy by dict(params)
    atm_params = ['deltam31', 'theta23']
    for key,value in params.items():
        new_params[key] = value.copy()
        #for akey in atm_params:
        if (bool(re.match('^theta23', key)) or bool(re.match('^deltam31', key))):
            new_params[key]['fixed'] = True
    return new_params

def fix_non_atm_params(params):
    """
    Returns dict identical to params dict, except that it fixes all
    parameters besides that atmospheric mixing params:
    theta23/deltam31. Does not modify atm mix params, leaving them
    fixed or not, as they were..
    """

    new_params = {}
    # or initialize with new copy by dict(params)
    for key,value in params.items():
        new_params[key] = value.copy()
        if (bool(re.match('^theta23', key)) or bool(re.match('^deltam31', key))):
            continue
        else:
            new_params[key]['fixed'] = True

    return new_params

def fix_all_params(params):
    """
    Returns dictionary identical to params, but with all
    parameters fixed.
    """
    new_params = {}
    for k,v in params.items():
        new_params[k] = v.copy()
        new_params[k]['fixed'] = True
    return new_params<|MERGE_RESOLUTION|>--- conflicted
+++ resolved
@@ -82,11 +82,7 @@
     def __init_uniform(self):
         self.kind = 'uniform'
         self.llh = lambda x: 0.*x
-<<<<<<< HEAD
 	self.chi2 = lambda x: 0.*x
-=======
-        self.chi2 = lambda x: 0.*x
->>>>>>> 38cf3903
         self.valid_range = [-np.inf, np.inf]
         self.max_at = np.nan
         self.max_at_str = "no maximum"
