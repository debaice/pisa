--- conflicted
+++ resolved
@@ -39,11 +39,7 @@
                       'map': flux_service.get_flux(ebins,czbins,prim)}
     
         #be a bit verbose
-<<<<<<< HEAD
-        logging.debug("Total flux of %s is %f [s^-1 m^-2]"%
-=======
         physics.trace("Total flux of %s is %u [s^-1 m^-2]"%
->>>>>>> 4be6663b
                                 (prim,maps[prim]['map'].sum()))
 
     #return this map
@@ -64,18 +60,11 @@
 
     parser.add_argument('--czbins', metavar='[-1.0,-0.8.,...]', type=json_string,
         help= '''Edges of the cos(zenith) bins, default is '''
-<<<<<<< HEAD
               '''21 edges (20 bins) from -1. (upward) to 0. horizontal in linear spacing.''',
         default = np.linspace(-1.,1.,21))
-    
-=======
-        '''21 edges (20 bins) from -1. (upward) to 0. horizontal in linear spacing.''',
-        default = np.linspace(-1.,0.,21))
-
->>>>>>> 4be6663b
     parser.add_argument('--flux_file', metavar='FILE', type=str,
         help= '''Input flux file in Honda format. ''',
-        default = 'flux/spl-solmax-aa.d')
+        default = 'flux/spl-solmin-aa.d')
 
     parser.add_argument('-o', '--outfile', dest='outfile', metavar='FILE', 
                         type=str, action='store', default='flux.json',
