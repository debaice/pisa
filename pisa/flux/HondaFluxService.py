#
# HondaFluxService.py
#
# This flux service provides flux values for a grid of energy / cos(zenith)
# bins. It loads a flux table as provided by Honda (for now only able to use
# azimuth-averaged data) and uses spline interpolation to provide the integrated
# flux per bin.
#
# If desired, this will create a .json output file with the results of
# the current stage of processing.
#
# author: Sebastian Boeser
#         sboeser@physik.uni-bonn.de
#
# date:   2014-01-27

import os
import numpy as np
from scipy.interpolate import bisplrep, bisplev
from pisa.utils.log import logging
from pisa.utils.utils import get_bin_centers, get_bin_sizes
from pisa.resources.resources import open_resource

#Global definition of primaries for which there is a neutrino flux
primaries = ['numu', 'numu_bar', 'nue', 'nue_bar', 'muons']

class HondaFluxService():
    '''Load a neutrino flux from Honda-styles flux tables in
       units of [GeV^-1 m^-2 s^-1 sr^-1] and
       return a 2D spline interpolated function per flavour.
       For now only supports azimuth-averaged input files.
    '''

    def __init__(self, flux_file=None, smooth=0.05, **params):
        logging.info("Loading atmospheric flux table %s" %flux_file)

        #Load the data table
        table = np.loadtxt(open_resource(flux_file)).T

        #columns in Honda files are in the same order
        cols = ['energy']+primaries

        flux_dict = dict(zip(cols, table))
        for key in flux_dict.iterkeys():

            #There are 20 lines per zenith range
            flux_dict[key] = np.array(np.split(flux_dict[key], 20))
            if not key=='energy':
                flux_dict[key] = flux_dict[key].T
<<<<<<< HEAD
        #Set the zenith and energy range 
=======

        #Set the zenith and energy range
>>>>>>> 4be6663b
        flux_dict['energy'] = flux_dict['energy'][0]
        flux_dict['coszen'] = np.linspace(0.95, -0.95, 20)

        #Now get a spline representation of the flux table.
        logging.debug('Make spline representation of flux')
        # do this in log of energy and log of flux (more stable)
        logE, C = np.meshgrid(np.log10(flux_dict['energy']), flux_dict['coszen'])

        self.spline_dict = {}
        for nutype in primaries:
            #Get the logarithmic flux
            log_flux = np.log10(flux_dict[nutype]).T
            #Get a spline representation
            spline =  bisplrep(logE, C, log_flux, s=smooth)
            #and store
            self.spline_dict[nutype] = spline

    def get_flux(self, ebins, czbins, prim):
        '''Get the flux in units [m^-2 s^-1] for the given
           bin edges in energy and cos(zenith) and the primary.'''
        
        #Evaluate the flux at the bin centers
        evals = get_bin_centers(ebins)
        czvals = get_bin_centers(czbins)
    
        # Get the spline interpolation, which is in
        # log(flux) as function of log(E), cos(zenith)
        return_table = bisplev(np.log10(evals), czvals, self.spline_dict[prim])
        return_table = np.power(10., return_table).T
    
        #Flux is given per sr and GeV, so we need to multiply
        #by bin width in both dimensions
        #Get the bin size in both dimensions
        ebin_sizes = get_bin_sizes(ebins)
        czbin_sizes = 2.*np.pi*get_bin_sizes(czbins)
        bin_sizes = np.meshgrid(ebin_sizes, czbin_sizes)
    
        return_table *= np.abs(bin_sizes[0]*bin_sizes[1])
    
        return return_table.T
<|MERGE_RESOLUTION|>--- conflicted
+++ resolved
@@ -39,20 +39,14 @@
 
         #columns in Honda files are in the same order
         cols = ['energy']+primaries
-
         flux_dict = dict(zip(cols, table))
         for key in flux_dict.iterkeys():
-
             #There are 20 lines per zenith range
             flux_dict[key] = np.array(np.split(flux_dict[key], 20))
             if not key=='energy':
                 flux_dict[key] = flux_dict[key].T
-<<<<<<< HEAD
-        #Set the zenith and energy range 
-=======
 
         #Set the zenith and energy range
->>>>>>> 4be6663b
         flux_dict['energy'] = flux_dict['energy'][0]
         flux_dict['coszen'] = np.linspace(0.95, -0.95, 20)
 
