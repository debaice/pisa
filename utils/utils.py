#
# utils.py
#
# A set of utility function to deal with maps, etc...
# 
# author: Sebastian Boeser
#         sboeser@physik.uni-bonn.de
#
# author: Tim Arlen
#         tca3@psu.edu
#
# date:   2014-01-27

import logging
import numpy as np


def get_bin_centers(edges):
    '''Get the bin centers for a given set of bin edges.
       This works even if bins don't have equal width.'''
    if is_logarithmic(edges):
        return np.sqrt(np.array(edges[:-1]*np.array(edges[1:])))
    else:
        return (np.array(edges[:-1])+np.array(edges[1:]))/2.

def get_bin_sizes(edges):
    '''Get the bin sizes for a given set of bin edges.
       This works even if bins don't have equal width.'''
    return np.array(edges[1:]) - np.array(edges[:-1]) 


def set_verbosity(verbosity):
    '''Set the verbosity level for the root logger,
       along with some better formatting.'''
    levels = {0:logging.WARN,
              1:logging.INFO,
              2:logging.DEBUG}
    logging.basicConfig(format='[%(levelname)8s] %(message)s')
    logging.root.setLevel(levels[min(2,verbosity)])
 
def is_linear(edges, maxdev = 1e-5):
    '''Check whether the bin edges correspond to a linear axis'''
    linedges = np.linspace(edges[0],edges[-1],len(edges))
    return np.abs(edges-linedges).max() < maxdev 
    
def is_logarithmic(edges, maxdev = 1e-5):
    '''Check whether the bin edges correspond to a logarithmic axis'''
    if np.any(np.array(edges) < 0): return False
    logedges = np.logspace(np.log10(edges[0]),np.log10(edges[-1]),len(edges))
    return np.abs(edges-logedges).max() < maxdev 

def is_equal_binning(edges1,edges2,maxdev=1e-8):
    '''Check whether the bin edges are equal.'''
    if (np.shape(edges1)[0]) != (np.shape(edges2)[0]): return False
    return np.abs(edges1 - edges2).max() < maxdev

<<<<<<< HEAD
def remove_downgoing(hist,czbins):
    '''
    Takes a histogram, and the czbins and removes the downgoing
    (coszen > 0.0) bins and the corresponding part of the map. This is
    needed, since neutrinos with TRUE coszen values above the horizon
    will be reconstructed as upgoing events, and we need to keep track
    of them throughout the template making process, but when we have a
    final template for the likelihood analysis and to plot them, we
    want to show and calculate only the reconstructed upgoing events.
    '''
    czlen = len(czbins)
    czbins = czbins[np.where(czbins<=0.0)]
    bin_rm = (czlen - len(czbins))
    if bin_rm == 0: return hist,czbins

    nebins = np.shape(hist)[0]
    nczbins = len(czbins) - 1
    hist_new = np.zeros((nebins,nczbins), dtype=np.float32)
    for ie,egy in enumerate(hist[:]):
        hist_new[ie] = hist[ie][:-bin_rm]
        
    return hist_new,czbins
=======
def get_binning(d, iterate=False, eset=[], czset=[]):
    '''Iterate over all maps in the dict, and return the ebins and czbins.
       If iterate is False, will return the first set of ebins, czbins it finds,
       otherwise will return a list of all ebins and czbins arrays'''
    #Only work on dicts
    if not type(d) == dict: return

    #Check if we are on map level
    if (sorted(d.keys()) == ['czbins','ebins','map']):
        #Immediately return if we found one
        if not iterate:
            return np.array(d['ebins']),np.array(d['czbins'])
        else:
            eset += [np.array(d['ebins'])]
            czset += [np.array(d['czbins'])]
    #Otherwise iterate through dict
    else:
        for v in d.values():
            bins = get_binning(v,iterate,eset,czset)
            if bins and not iterate: return bins

    #In iterate mode, return sets
    return eset, czset

def check_binning(data):
    '''
    Check wether all maps in data have the same binning, and return it.
    '''
    eset, czset = get_binning(data,iterate=True)
   
    for binset, label in zip([eset,czset],['energy','coszen']):
      if not np.alltrue([is_equal_binning(binset[0],bins)
                         for bins in binset[1:]]):
          raise Exception('Maps have different %s binning!'%label)

    return eset[0],czset[0]
    
>>>>>>> cb6368b9
    
# NOTE: Investigate whether we should use scipy.misc.imresize for this?
def get_smoothed_map(prob_map,ebinsLT,czbinsLT,ebinsSM,czbinsSM):
    '''
    Downsamples a map by averaging over the look up table bins whose
    bin center is within the new (coarser) binning. DOES NOT assume
    that the new (SM) binning is divisible by the old (LT)
    binning. The algorithm is that a new histogram is created from the
    entirety of the data in the Lookup Table.
    
    NOTATION: LT - "lookup table" (finely binned)
              SM - "smoothed" binning
    '''
    
    ecenLT = get_bin_centers(ebinsLT)
    czcenLT = get_bin_centers(czbinsLT)

    elist = []
    czlist = []
    weight_list = []
    for ie,egy in enumerate(ecenLT):
        for icz,cz in enumerate(czcenLT):
            czlist.append(cz)
            elist.append(egy)
            weight_list.append(prob_map[ie][icz])
            
    map_sum_wts = np.histogram2d(elist,czlist,weights=weight_list,
                                 bins=[ebinsSM,czbinsSM])[0]
    map_num = np.histogram2d(elist,czlist,bins=[ebinsSM,czbinsSM])[0]
    
    return np.divide(map_sum_wts,map_num)
<|MERGE_RESOLUTION|>--- conflicted
+++ resolved
@@ -54,7 +54,7 @@
     if (np.shape(edges1)[0]) != (np.shape(edges2)[0]): return False
     return np.abs(edges1 - edges2).max() < maxdev
 
-<<<<<<< HEAD
+
 def remove_downgoing(hist,czbins):
     '''
     Takes a histogram, and the czbins and removes the downgoing
@@ -77,7 +77,7 @@
         hist_new[ie] = hist[ie][:-bin_rm]
         
     return hist_new,czbins
-=======
+
 def get_binning(d, iterate=False, eset=[], czset=[]):
     '''Iterate over all maps in the dict, and return the ebins and czbins.
        If iterate is False, will return the first set of ebins, czbins it finds,
@@ -115,7 +115,7 @@
 
     return eset[0],czset[0]
     
->>>>>>> cb6368b9
+
     
 # NOTE: Investigate whether we should use scipy.misc.imresize for this?
 def get_smoothed_map(prob_map,ebinsLT,czbinsLT,ebinsSM,czbinsSM):
